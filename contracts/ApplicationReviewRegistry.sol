--- conflicted
+++ resolved
@@ -268,7 +268,6 @@
     }
 
     /**
-<<<<<<< HEAD
      * @notice Mark payment as done of a review, only callable by Admin of the workspace
      * @param _workspaceId Workspace id
      * @param _applicationIds Array of Application ids
@@ -331,7 +330,9 @@
             _amount,
             block.timestamp
         );
-=======
+    }
+
+    /**
      * @notice Internal function to check if a review has been submitted
      * @param _metadataHash IPFS hash of the review metadata
      * @return bool true if review has been submitted, false otherwise
@@ -341,6 +342,5 @@
     function _hasSubmittedReview(string memory _metadataHash) internal pure returns (bool) {
         bytes memory metadataHashBytes = bytes(_metadataHash);
         return (metadataHashBytes.length != 0);
->>>>>>> 43693ad1
     }
 }